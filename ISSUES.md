--- conflicted
+++ resolved
@@ -9,8 +9,6 @@
 ## Improvements (202–299)
 
 ## BugFixes (308–399)
-
-- [ ] [PG-309] There is no more google sign in button in the header. There must have been an intgeration tests to verify it.
 
 ## Maintenance (400–499)
 
@@ -24,13 +22,6 @@
       - completed
 ```
  — docker-build workflow now listens to the Go Tests run completion and only pushes when the upstream job concludes successfully (manual dispatch retained for emergencies).
-<<<<<<< HEAD
-- [ ] [PG-404] Relocate integration tests into `tests/integration`, rename the package to `integrationtest`, and ensure they target only the public surface so the suite reflects external usage.
-- [ ] [PG-405] Remove the `third_party` directory entirely and rely strictly on upstream modules (TAuth validator, Google protos) without vendored copies.
-- [ ] [PG-406] Move `proto/pinguin.proto` under `pkg/` (e.g., `pkg/proto/`) so all shared API artifacts live with exported packages.
-- [ ] [PG-407] Relocate the CLI from `clients/cli` to `cmd/client`, fold it into the main module, and update documentation/build scripts accordingly.
-- [ ] [PG-408] Remove `go.work`/`go.work.sum` once the extra modules are gone so the repository is managed solely via the root `go.mod`.
-=======
 - [x] [PG-402] Remove the vendored `third_party` directory and rely on module dependencies so local copies of tauth/protobuf sources are no longer kept in the repo. — deleted the `third_party` tree, updated `go.work`, and confirmed builds/tests succeed without local tauth/protobuf copies.
 - [x] [PG-403] Remove the standalone `cmd/client_test` module and relocate the integration test client into the `tests` package so all test tooling lives under the shared directory. — deleted the extra module, moved the helper CLI to `tests/clientcli`, updated README/Makefile/go.work, and confirmed tests still pass.
 - [x] [PG-404] Relocate integration tests into `tests/integration`, rename the package to `integrationtest`, and ensure they target only the public surface so the suite reflects external usage. — tests now live under `tests/integration`, use the `integrationtest` package, and build tooling references the new path.
@@ -38,11 +29,6 @@
 - [x] [PG-406] Move `proto/pinguin.proto` under `pkg/` (e.g., `pkg/proto/`) so all shared API artifacts live with exported packages. — the proto now resides at `pkg/proto/pinguin.proto`, and README references the new location.
 - [x] [PG-407] Relocate the CLI from `clients/cli` to `cmd/client`, fold it into the main module, and update documentation/build scripts accordingly. — CLI now lives under `cmd/client`, the standalone module was removed, and docs/tests reference the new path.
 - [x] [PG-408] Remove `go.work`/`go.work.sum` once the extra modules are gone so the repository is managed solely via the root `go.mod`. — deleted the workspace files and confirmed `go test ./...` runs without them.
->>>>>>> 0d65c08e
 
 ## Planning
-*do not work on these, not ready*
-
-- [ ] Redesign pinguin service for multi-tenancy
-1. remove the notion of an admin
-2. Add UI to register clients+*do not work on these, not ready*