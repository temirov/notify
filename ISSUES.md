--- conflicted
+++ resolved
@@ -26,19 +26,11 @@
  — docker-build workflow now listens to the Go Tests run completion and only pushes when the upstream job concludes successfully (manual dispatch retained for emergencies).
 - [x] [PG-402] Remove the vendored `third_party` directory and rely on module dependencies so local copies of tauth/protobuf sources are no longer kept in the repo. — deleted the `third_party` tree, updated `go.work`, and confirmed builds/tests succeed without local tauth/protobuf copies.
 - [x] [PG-403] Remove the standalone `cmd/client_test` module and relocate the integration test client into the `tests` package so all test tooling lives under the shared directory. — deleted the extra module, moved the helper CLI to `tests/clientcli`, updated README/Makefile/go.work, and confirmed tests still pass.
-<<<<<<< HEAD
 - [x] [PG-404] Relocate integration tests into `tests/integration`, rename the package to `integrationtest`, and ensure they target only the public surface so the suite reflects external usage. — tests now live under `tests/integration`, use the `integrationtest` package, and build tooling references the new path.
 - [x] [PG-405] Remove the `third_party` directory entirely and rely strictly on upstream modules (TAuth validator, Google protos) without vendored copies. — verified the directory remains absent and added a regression test to fail CI if the vendored tree reappears.
 - [x] [PG-406] Move `proto/pinguin.proto` under `pkg/` (e.g., `pkg/proto/`) so all shared API artifacts live with exported packages. — the proto now resides at `pkg/proto/pinguin.proto`, and README references the new location.
 - [x] [PG-407] Relocate the CLI from `clients/cli` to `cmd/client`, fold it into the main module, and update documentation/build scripts accordingly. — CLI now lives under `cmd/client`, the standalone module was removed, and docs/tests reference the new path.
 - [x] [PG-408] Remove `go.work`/`go.work.sum` once the extra modules are gone so the repository is managed solely via the root `go.mod`. — deleted the workspace files and confirmed `go test ./...` runs without them.
-=======
-- [ ] [PG-404] Relocate integration tests into `tests/integration`, rename the package to `integrationtest`, and ensure they target only the public surface so the suite reflects external usage.
-- [ ] [PG-405] Remove the `third_party` directory entirely and rely strictly on upstream modules (TAuth validator, Google protos) without vendored copies.
-- [ ] [PG-406] Move `proto/pinguin.proto` under `pkg/` (e.g., `pkg/proto/`) so all shared API artifacts live with exported packages.
-- [ ] [PG-407] Relocate the CLI from `clients/cli` to `cmd/client`, fold it into the main module, and update documentation/build scripts accordingly.
-- [ ] [PG-408] Remove `go.work`/`go.work.sum` once the extra modules are gone so the repository is managed solely via the root `go.mod`.
->>>>>>> 8f4e4e24
 
 ## Planning
 *do not work on these, not ready*