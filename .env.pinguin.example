--- conflicted
+++ resolved
@@ -9,12 +9,8 @@
 
 # HTTP server + UI wiring
 HTTP_LISTEN_ADDR=:8080
-<<<<<<< HEAD
-HTTP_ALLOWED_ORIGINS=http://localhost:4173
-=======
 # Allow both the API origin and the ghttp static host during local development
 HTTP_ALLOWED_ORIGINS=http://localhost:8080,http://localhost:4173
->>>>>>> 32b32ca1
 # static root is injected via docker-compose; override here only for non-container setups
 
 # TAuth verification (must match the values supplied to TAuth)
